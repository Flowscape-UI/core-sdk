--- conflicted
+++ resolved
@@ -5,14 +5,11 @@
   SelectionPlugin,
   CameraHotkeysPlugin,
   AreaSelectionPlugin,
-<<<<<<< HEAD
+  NodeHotkeysPlugin,
   RulerPlugin,
   RulerGuidesPlugin,
   RulerHighlightPlugin,
   RulerManagerPlugin,
-=======
-  NodeHotkeysPlugin,
->>>>>>> b00068db
 } from '@flowscape-ui/core-sdk';
 import logoUrl from './images/logo.png';
 import Image from './images/img.jpg';
@@ -65,21 +62,18 @@
 
 const core = new CoreEngine({
   container: document.querySelector('#app')!,
-<<<<<<< HEAD
   plugins: [
     logoPlugin,
     hotkeys,
     selection,
     gridPlugin,
     areaSelection,
+    nodeHotkeys,
     rulerPlugin,
     rulerGuidesPlugin, // ВАЖНО: добавляем ПОСЛЕ RulerPlugin
     rulerHighlightPlugin, // ВАЖНО: добавляем ПОСЛЕ RulerPlugin
     rulerManagerPlugin, // Управление видимостью по Shift+R
   ],
-=======
-  plugins: [logoPlugin, hotkeys, selection, nodeHotkeys, gridPlugin, areaSelection],
->>>>>>> b00068db
 });
 
 const onNodeRemoved = (node: unknown) => {
